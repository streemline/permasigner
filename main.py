--- conflicted
+++ resolved
@@ -405,31 +405,15 @@
                     if file.endswith(".dylib"):
                         print(f"Signing dylib {file}...")
                         if ldid_in_path:
-<<<<<<< HEAD
-                            if args.debug:
-                                print(
-                                    f"[DEBUG] Running command: ldid -Kdata/certificate.p12 -Upassword {frameworks_path}/{file}")
-
-                            subprocess.run(
-                                ['ldid', '-Kdata/certificate.p12', '-Upassword', f'{frameworks_path}/{file}'])
-                        else:
-                            if args.debug:
-                                print(
-                                    f"[DEBUG] Running command: ./ldid -Kdata/certificate.p12 -Upassword {frameworks_path}/{file}")
-
-                            subprocess.run(
-                                ['./ldid', '-Kdata/certificate.p12', '-Upassword', f'{frameworks_path}/{file}'])
-=======
                             command = 'ldid'
                         else:
                             command = './ldid'
                         if args.debug:
                             print(
-                                f"[DEBUG] Running command: {command} -Kdev_certificate.p12 {frameworks_path}/{file}")
+                                f"[DEBUG] Running command: {command} -Kdev_certificate.p12 -Upassword {frameworks_path}/{file}")
 
                         subprocess.run(
-                            [f'{command}', '-Kdev_certificate.p12', f'{frameworks_path}/{file}'])
->>>>>>> ff523c9d
+                            [f'{command}', '-Kdev_certificate.p12', '-Upassword', f'{frameworks_path}/{file}'])
 
                 for fpath in glob(frameworks_path + '/*.framework'):
                     fname = os.path.basename(fpath)
