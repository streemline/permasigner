#!/usr/bin/env python3

import argparse

from permasigner.__main__ import Main

if __name__ == '__main__':
    parser = argparse.ArgumentParser()
    parser.add_argument('-d', '--debug', action='store_true',
                        help="shows some debug info, only useful for testing")
    parser.add_argument('-c', '--codesign', action='store_true',
                        help="uses codesign instead of ldid")
    parser.add_argument('-u', '--url', type=str,
                        help="the direct URL of the IPA to be signed")
    parser.add_argument('-p', '--path', type=str,
                        help="the direct local path of the IPA to be signed")
    parser.add_argument('-i', '--install', action='store_true',
                        help="installs the application to your device")
    parser.add_argument('-o', '--output', type=str,
                        help="specify output file")
    parser.add_argument('-b', '--bundleid', type=str,
                        help="specify new bundle id")
    parser.add_argument('-N', '--name', type=str,
                        help="specify new app name")
    parser.add_argument('-m', '--minver', type=str,
                        help="specify new minimum app version (14.0 recommended)")
    parser.add_argument('-v', '--version', action='store_true',
                        help='show current version and exit',)
    parser.add_argument('-l', '--ldidfork', type=str,
                        help="specify a fork of ldid (eg. ProcursusTeam, itsnebulalol [default])")
    parser.add_argument('-f', '--folder', type=str,
                        help="sign multiple IPAs from a direct path to a folder")
<<<<<<< HEAD
    parser.add_argument('-e', '--entitlements', type=str,
                        help="path to entitlements file")
=======
    parser.add_argument('-t', '--tcprelay', type=str,
                        help="args for tcprelay rport:lport:host:socketpath (ex: 22:2222:localhost:/var/run/usbmuxd)")
>>>>>>> df299864
    args = parser.parse_args()

    if args.version:
        from permasigner import __version__
        print(f"Permasigner v{__version__.__version__}")
        exit(0)

    main = Main(args)
    main.main()<|MERGE_RESOLUTION|>--- conflicted
+++ resolved
@@ -30,13 +30,10 @@
                         help="specify a fork of ldid (eg. ProcursusTeam, itsnebulalol [default])")
     parser.add_argument('-f', '--folder', type=str,
                         help="sign multiple IPAs from a direct path to a folder")
-<<<<<<< HEAD
+    parser.add_argument('-t', '--tcprelay', type=str,
+                        help="args for tcprelay rport:lport:host:socketpath (ex: 22:2222:localhost:/var/run/usbmuxd)")
     parser.add_argument('-e', '--entitlements', type=str,
                         help="path to entitlements file")
-=======
-    parser.add_argument('-t', '--tcprelay', type=str,
-                        help="args for tcprelay rport:lport:host:socketpath (ex: 22:2222:localhost:/var/run/usbmuxd)")
->>>>>>> df299864
     args = parser.parse_args()
 
     if args.version:
